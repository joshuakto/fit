import { Notice, Plugin } from 'obsidian';
import { ComputeFileLocalShaModal } from 'pluginModal';
import { Fit } from 'src/fit';
import { FitPull } from 'src/fitPull';
import { FitPush } from 'src/fitPush';
import FitSettingTab from 'src/fitSetting';
import { VaultOperations } from 'src/vaultOps';

export interface FitSettings {
	pat: string;
	owner: string;
	repo: string;
	branch: string;
	deviceName: string;
}

const DEFAULT_SETTINGS: FitSettings = {
	pat: "<Personal-Access-Token>",
	owner: "<Github-Username>",
	repo: "<Repository-Name>",
	branch: "main",
	deviceName: "",
}

export interface LocalStores {
	localSha: Record<string, string>
	lastFetchedCommitSha: string | null
	lastFetchedRemoteSha: Record<string, string>
}

const DEFAULT_LOCAL_STORE: LocalStores = {
	localSha: {},
	lastFetchedCommitSha: null,
	lastFetchedRemoteSha: {}
}


export default class FitPlugin extends Plugin {
	settings: FitSettings;
	localStore: LocalStores
	fit: Fit;
	vaultOps: VaultOperations;
	fitPull: FitPull
	fitPush: FitPush
	fitPullRibbonIconEl: HTMLElement
	fitPushRibbonIconEl: HTMLElement
	
	

	checkSettingsConfigured(): boolean {
		if (["<Personal-Access-Token> ", ""].includes(this.settings.pat)) {
			new Notice("Please provide git personal access tokens in Fit settings and try again.")
			return false
		}
		if (["<Github-Username>", ""].includes(this.settings.owner)) {
			new Notice("Please provide git repo owner in Fit settings and try again.")
			return false
		}
		if (["<Repository-Name>", ""].includes(this.settings.repo)) {
			this.settings.repo = `obsidian-${this.app.vault.getName()}-storage`
		}
		this.fit.loadSettings(this.settings)
		return true
	}

	// use of arrow functions to ensure this refers to the FitPlugin class
	saveLocalStoreCallback = async (localStore: Partial<LocalStores>): Promise<void> => {
		await this.loadLocalStore()
		this.localStore = {...this.localStore, ...localStore}
		await this.saveLocalStore()
	}
	


	async onload() {
		await this.loadSettings();
		await this.loadLocalStore();
		this.fit = new Fit(this.settings, this.localStore, this.app.vault)
		this.vaultOps = new VaultOperations(this.app.vault)
		this.fitPull = new FitPull(this.fit, this.vaultOps)
		this.fitPush = new FitPush(this.fit, this.vaultOps)

		// Pull remote to local
		this.fitPullRibbonIconEl = this.addRibbonIcon("github", 'Fit pull', async (evt: MouseEvent) => {
			this.fitPullRibbonIconEl.addClass('animate-icon')
			if (!this.checkSettingsConfigured()) { 
				this.fitPullRibbonIconEl.removeClass('animate-icon')
				return
			}
			await this.loadLocalStore()
			const checkResult = await this.fitPull.performPrePullChecks()
			if (!checkResult) {
				this.fitPullRibbonIconEl.removeClass('animate-icon')
				return
			}// early return to abort pull
			await this.fitPull.pullRemoteToLocal(...[...checkResult, this.saveLocalStoreCallback])
			this.fitPullRibbonIconEl.removeClass('animate-icon')
		});

		this.fitPullRibbonIconEl.addClass("fit-pull-ribbon-el")
		

		// Push local to remote
		this.fitPushRibbonIconEl = this.addRibbonIcon('github', 'Fit push', async (evt: MouseEvent) => {
			this.fitPushRibbonIconEl.addClass('animate-icon')
			if (!this.checkSettingsConfigured()) { 
				this.fitPushRibbonIconEl.removeClass('animate-icon')
				return
			}
			await this.loadLocalStore()
			const checksResult = await this.fitPush.performPrePushChecks()
			if (!checksResult) {
				this.fitPushRibbonIconEl.removeClass('animate-icon')
				return
			} // early return if prepush checks not passed
			const [changedFiles, latestRemoteCommitSha] = checksResult
			await this.fitPush.pushChangedFilesToRemote(
				changedFiles, latestRemoteCommitSha, this.saveLocalStoreCallback)
			this.fitPushRibbonIconEl.removeClass('animate-icon')
		});
		
		// add class to ribbon element to afford styling, refer to styles.css
		this.fitPushRibbonIconEl.addClass('fit-push-ribbon-el');

		// This adds a status bar item to the bottom of the app. Does not work on mobile apps.
		const statusBarItemEl = this.addStatusBarItem();
		statusBarItemEl.setText('Status Bar Text');

		// Command for computing an inputed file path's local sha for debugging purposes
		this.addCommand({
			id: 'compute-file-local-sha',
			name: 'Compute local sha for file (Debug)',
			callback: () => {
				new ComputeFileLocalShaModal(
					this.app, 
					async (queryFile) => console.log(await this.vaultOps.ensureFolderExists(queryFile))
				).open();
			}
		});

		// This adds a settings tab so the user can configure various aspects of the plugin
		this.addSettingTab(new FitSettingTab(this.app, this));

		// Check remote every 5 minutes to see if there are new commits
		this.registerInterval(window.setInterval(async () => {
			if (this.checkSettingsConfigured()) {
				const updatedRemoteCommitSha = await this.fitPull.remoteHasUpdates()
				if (updatedRemoteCommitSha) {
					console.log(`Remote updated, latest remote commit sha: ${updatedRemoteCommitSha}.`)
				} else {
					console.log(`Local copy up to date.`)
				}
			}
		}, 5 * 60 * 1000));
<<<<<<< HEAD

		// for debugging
		this.addRibbonIcon('github', 'Update Local Store (Debug)', async (evt: MouseEvent) => {
			// await this.loadLocalStore()
			// const latestRemoteCommitSha = await this.fit.getLatestRemoteCommitSha()
			// const remoteSha = await this.fit.getRemoteTreeSha(latestRemoteCommitSha)
			// this.localStore.localSha = await this.fit.computeLocalSha()
			// this.localStore.lastFetchedRemoteSha = remoteSha
			// this.localStore.lastFetchedCommitSha = latestRemoteCommitSha
			// await this.saveLocalStore()
			await this.app.vault.createFolder('a/b/c/d/e/f/g')
		})
=======
>>>>>>> 6119238f
	}

	onunload() {}

	async loadSettings() {
		const settings = await this.loadData();
		const  settingsObj: FitSettings = Object.keys(DEFAULT_SETTINGS).reduce((obj, key: keyof FitSettings) => {
			if (settings.hasOwnProperty(key)) {
				obj[key] = settings[key];
			}
			return obj;
		}, {} as FitSettings);
		this.settings = settingsObj
	}

	async loadLocalStore() {
		const localStore = await this.loadData()
		const localStoreObj: LocalStores = Object.keys(DEFAULT_LOCAL_STORE).reduce((obj, key: keyof LocalStores) => {
			if (localStore.hasOwnProperty(key)) {
				obj[key] = localStore[key];
			}
			return obj;
		}, {} as LocalStores);
		this.localStore = localStoreObj
	}

	// allow saving of local stores property, passed in properties will override existing stored value
	async saveLocalStore() {
		const data = await this.loadData()
		await this.saveData({...data, ...this.localStore})
		// sync local store to Fit class as well upon saving
		this.fit.loadLocalStore(this.localStore)
	}

	async saveSettings() {
		const data = await this.loadData()
		await this.saveData({...data, ...this.settings});
		// sync settings to Fit class as well upon saving
		this.fit.loadSettings(this.settings)
	}
}<|MERGE_RESOLUTION|>--- conflicted
+++ resolved
@@ -152,21 +152,6 @@
 				}
 			}
 		}, 5 * 60 * 1000));
-<<<<<<< HEAD
-
-		// for debugging
-		this.addRibbonIcon('github', 'Update Local Store (Debug)', async (evt: MouseEvent) => {
-			// await this.loadLocalStore()
-			// const latestRemoteCommitSha = await this.fit.getLatestRemoteCommitSha()
-			// const remoteSha = await this.fit.getRemoteTreeSha(latestRemoteCommitSha)
-			// this.localStore.localSha = await this.fit.computeLocalSha()
-			// this.localStore.lastFetchedRemoteSha = remoteSha
-			// this.localStore.lastFetchedCommitSha = latestRemoteCommitSha
-			// await this.saveLocalStore()
-			await this.app.vault.createFolder('a/b/c/d/e/f/g')
-		})
-=======
->>>>>>> 6119238f
 	}
 
 	onunload() {}
